from __future__ import division, absolute_import, print_function

__copyright__ = "Copyright (C) 2015 Andreas Kloeckner"

__license__ = """
Permission is hereby granted, free of charge, to any person obtaining a copy
of this software and associated documentation files (the "Software"), to deal
in the Software without restriction, including without limitation the rights
to use, copy, modify, merge, publish, distribute, sublicense, and/or sell
copies of the Software, and to permit persons to whom the Software is
furnished to do so, subject to the following conditions:

The above copyright notice and this permission notice shall be included in
all copies or substantial portions of the Software.

THE SOFTWARE IS PROVIDED "AS IS", WITHOUT WARRANTY OF ANY KIND, EXPRESS OR
IMPLIED, INCLUDING BUT NOT LIMITED TO THE WARRANTIES OF MERCHANTABILITY,
FITNESS FOR A PARTICULAR PURPOSE AND NONINFRINGEMENT. IN NO EVENT SHALL THE
AUTHORS OR COPYRIGHT HOLDERS BE LIABLE FOR ANY CLAIM, DAMAGES OR OTHER
LIABILITY, WHETHER IN AN ACTION OF CONTRACT, TORT OR OTHERWISE, ARISING FROM,
OUT OF OR IN CONNECTION WITH THE SOFTWARE OR THE USE OR OTHER DEALINGS IN
THE SOFTWARE.
"""


import numpy as np
import numpy.linalg as la
import pytest  # noqa

from pytools.obj_array import flat_obj_array, make_obj_array

import pyopencl as cl

from meshmode.array_context import PyOpenCLArrayContext
from meshmode.dof_array import unflatten, flatten, flat_norm

from pyopencl.tools import (  # noqa
        pytest_generate_tests_for_pyopencl as pytest_generate_tests)

import logging

logger = logging.getLogger(__name__)
logging.basicConfig()
logger.setLevel(logging.INFO)

from grudge import sym, bind, DGDiscretizationWithBoundaries


@pytest.mark.parametrize("dim", [2, 3])
def test_inverse_metric(ctx_factory, dim):
    cl_ctx = ctx_factory()
    queue = cl.CommandQueue(cl_ctx)
    actx = PyOpenCLArrayContext(queue)

    from meshmode.mesh.generation import generate_regular_rect_mesh
    mesh = generate_regular_rect_mesh(a=(-0.5,)*dim, b=(0.5,)*dim,
            n=(6,)*dim, order=4)

    def m(x):
        result = np.empty_like(x)
        result[0] = (
                1.5*x[0] + np.cos(x[0])
                + 0.1*np.sin(10*x[1]))
        result[1] = (
                0.05*np.cos(10*x[0])
                + 1.3*x[1] + np.sin(x[1]))
        if len(x) == 3:
            result[2] = x[2]
        return result

    from meshmode.mesh.processing import map_mesh
    mesh = map_mesh(mesh, m)

    discr = DGDiscretizationWithBoundaries(actx, mesh, order=4)

    sym_op = (
            sym.forward_metric_derivative_mat(mesh.dim)
            .dot(
                sym.inverse_metric_derivative_mat(mesh.dim)
                )
            .reshape(-1))

    op = bind(discr, sym_op)
    mat = op(actx).reshape(mesh.dim, mesh.dim)

    for i in range(mesh.dim):
        for j in range(mesh.dim):
            tgt = 1 if i == j else 0

            err = flat_norm(mat[i, j] - tgt, np.inf)
            logger.info("error[%d, %d]: %.5e", i, j, err)
            assert err < 1.0e-12, (i, j, err)


@pytest.mark.parametrize("ambient_dim", [1, 2, 3])
@pytest.mark.parametrize("quad_tag", [sym.QTAG_NONE, "OVSMP"])
def test_mass_mat_trig(ctx_factory, ambient_dim, quad_tag):
    """Check the integral of some trig functions on an interval using the mass
    matrix.
    """
    cl_ctx = ctx_factory()
    queue = cl.CommandQueue(cl_ctx)
    actx = PyOpenCLArrayContext(queue)

    nelements = 17
    order = 4

    a = -4.0 * np.pi
    b = +9.0 * np.pi
    true_integral = 13*np.pi/2 * (b - a)**(ambient_dim - 1)

    from meshmode.discretization.poly_element import QuadratureSimplexGroupFactory
    dd_quad = sym.DOFDesc(sym.DTAG_VOLUME_ALL, quad_tag)
    if quad_tag is sym.QTAG_NONE:
        quad_tag_to_group_factory = {}
    else:
        quad_tag_to_group_factory = {
                quad_tag: QuadratureSimplexGroupFactory(order=2*order)
                }

    from meshmode.mesh.generation import generate_regular_rect_mesh
    mesh = generate_regular_rect_mesh(
            a=(a,)*ambient_dim, b=(b,)*ambient_dim,
            n=(nelements,)*ambient_dim, order=1)
    discr = DGDiscretizationWithBoundaries(actx, mesh, order=order,
            quad_tag_to_group_factory=quad_tag_to_group_factory)

    def _get_variables_on(dd):
        sym_f = sym.var("f", dd=dd)
        sym_x = sym.nodes(ambient_dim, dd=dd)
        sym_ones = sym.Ones(dd)

        return sym_f, sym_x, sym_ones

    sym_f, sym_x, sym_ones = _get_variables_on(sym.DD_VOLUME)
    f_volm = actx.to_numpy(flatten(bind(discr, sym.cos(sym_x[0])**2)(actx)))
    ones_volm = actx.to_numpy(flatten(bind(discr, sym_ones)(actx)))

    sym_f, sym_x, sym_ones = _get_variables_on(dd_quad)
    f_quad = bind(discr, sym.cos(sym_x[0])**2)(actx)
    ones_quad = bind(discr, sym_ones)(actx)

    mass_op = bind(discr, sym.MassOperator(dd_quad, sym.DD_VOLUME)(sym_f))

    num_integral_1 = np.dot(ones_volm, actx.to_numpy(flatten(mass_op(f=f_quad))))
    err_1 = abs(num_integral_1 - true_integral)
    assert err_1 < 1e-9, err_1

    num_integral_2 = np.dot(f_volm, actx.to_numpy(flatten(mass_op(f=ones_quad))))
    err_2 = abs(num_integral_2 - true_integral)
    assert err_2 < 1.0e-9, err_2

    if quad_tag is sym.QTAG_NONE:
        # NOTE: `integral` always makes a square mass matrix and
        # `QuadratureSimplexGroupFactory` does not have a `mass_matrix` method.
        num_integral_3 = bind(discr,
                sym.integral(sym_f, dd=dd_quad))(f=f_quad)
        err_3 = abs(num_integral_3 - true_integral)
        assert err_3 < 5.0e-10, err_3


@pytest.mark.parametrize("dim", [1, 2, 3])
def test_tri_diff_mat(ctx_factory, dim, order=4):
    """Check differentiation matrix along the coordinate axes on a disk

    Uses sines as the function to differentiate.
    """

    cl_ctx = ctx_factory()
    queue = cl.CommandQueue(cl_ctx)
    actx = PyOpenCLArrayContext(queue)

    from meshmode.mesh.generation import generate_regular_rect_mesh

    from pytools.convergence import EOCRecorder
    axis_eoc_recs = [EOCRecorder() for axis in range(dim)]

    for n in [10, 20]:
        mesh = generate_regular_rect_mesh(a=(-0.5,)*dim, b=(0.5,)*dim,
                n=(n,)*dim, order=4)

        discr = DGDiscretizationWithBoundaries(actx, mesh, order=4)
        nabla = sym.nabla(dim)

        for axis in range(dim):
            x = sym.nodes(dim)

            f = bind(discr, sym.sin(3*x[axis]))(actx)
            df = bind(discr, 3*sym.cos(3*x[axis]))(actx)

            sym_op = nabla[axis](sym.var("f"))
            bound_op = bind(discr, sym_op)
            df_num = bound_op(f=f)

            linf_error = flat_norm(df_num-df, np.Inf)
            axis_eoc_recs[axis].add_data_point(1/n, linf_error)

    for axis, eoc_rec in enumerate(axis_eoc_recs):
        logger.info("axis %d\n%s", axis, eoc_rec)
        assert eoc_rec.order_estimate() >= order


def test_2d_gauss_theorem(ctx_factory):
    """Verify Gauss's theorem explicitly on a mesh"""

    pytest.importorskip("meshpy")

    from meshpy.geometry import make_circle, GeometryBuilder
    from meshpy.triangle import MeshInfo, build

    geob = GeometryBuilder()
    geob.add_geometry(*make_circle(1))
    mesh_info = MeshInfo()
    geob.set(mesh_info)

    mesh_info = build(mesh_info)

    from meshmode.mesh.io import from_meshpy
    mesh = from_meshpy(mesh_info, order=1)

    cl_ctx = ctx_factory()
    queue = cl.CommandQueue(cl_ctx)
    actx = PyOpenCLArrayContext(queue)

    discr = DGDiscretizationWithBoundaries(actx, mesh, order=2)

    def f(x):
        return flat_obj_array(
                sym.sin(3*x[0])+sym.cos(3*x[1]),
                sym.sin(2*x[0])+sym.cos(x[1]))

    gauss_err = bind(discr,
            sym.integral((
                sym.nabla(2) * f(sym.nodes(2))
                ).sum())
            -  # noqa: W504
            sym.integral(
                sym.project("vol", sym.BTAG_ALL)(f(sym.nodes(2)))
                .dot(sym.normal(sym.BTAG_ALL, 2)),
                dd=sym.BTAG_ALL)
            )(actx)

    assert abs(gauss_err) < 1e-13


@pytest.mark.parametrize(("mesh_name", "mesh_pars"), [
    ("segment", [8, 16, 32]),
    ("disk", [0.1, 0.05]),
    ("rect2", [4, 8]),
    ("rect3", [4, 6]),
    ])
@pytest.mark.parametrize("op_type", ["strong", "weak"])
@pytest.mark.parametrize("flux_type", ["central"])
@pytest.mark.parametrize("order", [3, 4, 5])
# test: 'test_convergence_advec(cl._csc, "disk", [0.1, 0.05], "strong", "upwind", 3)'
def test_convergence_advec(ctx_factory, mesh_name, mesh_pars, op_type, flux_type,
        order, visualize=False):
    """Test whether 2D advection actually converges"""

    cl_ctx = ctx_factory()
    queue = cl.CommandQueue(cl_ctx)
    actx = PyOpenCLArrayContext(queue)

    from pytools.convergence import EOCRecorder
    eoc_rec = EOCRecorder()

    for mesh_par in mesh_pars:
        if mesh_name == "segment":
            from meshmode.mesh.generation import generate_box_mesh
            mesh = generate_box_mesh(
                [np.linspace(-1.0, 1.0, mesh_par)],
                order=order)

            dim = 1
            dt_factor = 1.0
        elif mesh_name == "disk":
            pytest.importorskip("meshpy")

            from meshpy.geometry import make_circle, GeometryBuilder
            from meshpy.triangle import MeshInfo, build

            geob = GeometryBuilder()
            geob.add_geometry(*make_circle(1))
            mesh_info = MeshInfo()
            geob.set(mesh_info)

            mesh_info = build(mesh_info, max_volume=mesh_par)

            from meshmode.mesh.io import from_meshpy
            mesh = from_meshpy(mesh_info, order=1)
            dim = 2
            dt_factor = 4
        elif mesh_name.startswith("rect"):
            dim = int(mesh_name[4:])
            from meshmode.mesh.generation import generate_regular_rect_mesh
            mesh = generate_regular_rect_mesh(a=(-0.5,)*dim, b=(0.5,)*dim,
                    n=(mesh_par,)*dim, order=4)

            if dim == 2:
                dt_factor = 4
            elif dim == 3:
                dt_factor = 2
            else:
                raise ValueError("dt_factor not known for %dd" % dim)

        else:
            raise ValueError("invalid mesh name: " + mesh_name)

        v = np.array([0.27, 0.31, 0.1])[:dim]
        norm_v = la.norm(v)

        def f(x):
            return sym.sin(10*x)

        def u_analytic(x):
            return f(
                    -v.dot(x)/norm_v
                    + sym.var("t", sym.DD_SCALAR)*norm_v)

        from grudge.models.advection import (
                StrongAdvectionOperator, WeakAdvectionOperator)
        discr = DGDiscretizationWithBoundaries(actx, mesh, order=order)
        op_class = {
                "strong": StrongAdvectionOperator,
                "weak": WeakAdvectionOperator,
                }[op_type]
        op = op_class(v,
                inflow_u=u_analytic(sym.nodes(dim, sym.BTAG_ALL)),
                flux_type=flux_type)

        bound_op = bind(discr, op.sym_operator())

        u = bind(discr, u_analytic(sym.nodes(dim)))(actx, t=0)

        def rhs(t, u):
            return bound_op(t=t, u=u)

        if dim == 3:
            final_time = 0.1
        else:
            final_time = 0.2

        h_max = bind(discr, sym.h_max_from_volume(discr.ambient_dim))(actx)
        dt = dt_factor * h_max/order**2
        nsteps = (final_time // dt) + 1
        dt = final_time/nsteps + 1e-15

        from grudge.shortcuts import set_up_rk4
        dt_stepper = set_up_rk4("u", dt, u, rhs)

        last_u = None

        from grudge.shortcuts import make_visualizer
        vis = make_visualizer(discr, vis_order=order)

        step = 0

        for event in dt_stepper.run(t_end=final_time):
            if isinstance(event, dt_stepper.StateComputed):
                step += 1
                logger.debug("[%04d] t = %.5f", step, event.t)

                last_t = event.t
                last_u = event.state_component

                if visualize:
                    vis.write_vtk_file("fld-%s-%04d.vtu" % (mesh_par, step),
                            [("u", event.state_component)])

        error_l2 = bind(discr,
            sym.norm(2, sym.var("u")-u_analytic(sym.nodes(dim))))(
                t=last_t, u=last_u)
        logger.info("h_max %.5e error %.5e", h_max, error_l2)
        eoc_rec.add_data_point(h_max, error_l2)

    logger.info("\n%s", eoc_rec.pretty_print(
        abscissa_label="h",
        error_label="L2 Error"))

    assert eoc_rec.order_estimate() > order


@pytest.mark.parametrize("order", [3, 4, 5])
def test_convergence_maxwell(ctx_factory,  order):
    """Test whether 3D Maxwell's actually converges"""

    cl_ctx = ctx_factory()
    queue = cl.CommandQueue(cl_ctx)
    actx = PyOpenCLArrayContext(queue)

    from pytools.convergence import EOCRecorder
    eoc_rec = EOCRecorder()

    dims = 3
    ns = [4, 6, 8]
    for n in ns:
        from meshmode.mesh.generation import generate_regular_rect_mesh
        mesh = generate_regular_rect_mesh(
                a=(0.0,)*dims,
                b=(1.0,)*dims,
                n=(n,)*dims)

        discr = DGDiscretizationWithBoundaries(actx, mesh, order=order)

        epsilon = 1
        mu = 1

        from grudge.models.em import get_rectangular_cavity_mode
        sym_mode = get_rectangular_cavity_mode(1, (1, 2, 2))

        analytic_sol = bind(discr, sym_mode)
        fields = analytic_sol(actx, t=0, epsilon=epsilon, mu=mu)

        from grudge.models.em import MaxwellOperator
        op = MaxwellOperator(epsilon, mu, flux_type=0.5, dimensions=dims)
        op.check_bc_coverage(mesh)
        bound_op = bind(discr, op.sym_operator())

        def rhs(t, w):
            return bound_op(t=t, w=w)

        dt = 0.002
        final_t = dt * 5
        nsteps = int(final_t/dt)

        from grudge.shortcuts import set_up_rk4
        dt_stepper = set_up_rk4("w", dt, fields, rhs)

        logger.info("dt %.5e nsteps %5d", dt, nsteps)

        norm = bind(discr, sym.norm(2, sym.var("u")))

        step = 0
        for event in dt_stepper.run(t_end=final_t):
            if isinstance(event, dt_stepper.StateComputed):
                assert event.component_id == "w"
                esc = event.state_component

                step += 1
                logger.debug("[%04d] t = %.5e", step, event.t)

        sol = analytic_sol(actx, mu=mu, epsilon=epsilon, t=step * dt)
        vals = [norm(u=(esc[i] - sol[i])) / norm(u=sol[i]) for i in range(5)] # noqa E501
        total_error = sum(vals)
        eoc_rec.add_data_point(1.0/n, total_error)

    logger.info("\n%s", eoc_rec.pretty_print(
        abscissa_label="h",
        error_label="L2 Error"))

    assert eoc_rec.order_estimate() > order


@pytest.mark.parametrize("order", [2, 3, 4])
def test_improvement_quadrature(ctx_factory, order):
    """Test whether quadrature improves things and converges"""
    from meshmode.mesh.generation import generate_regular_rect_mesh
    from grudge.models.advection import VariableCoefficientAdvectionOperator
    from pytools.convergence import EOCRecorder
    from meshmode.discretization.poly_element import QuadratureSimplexGroupFactory

    cl_ctx = ctx_factory()
    queue = cl.CommandQueue(cl_ctx)
    actx = PyOpenCLArrayContext(queue)

    dims = 2
    sym_nds = sym.nodes(dims)
    advec_v = flat_obj_array(-1*sym_nds[1], sym_nds[0])

    flux = "upwind"
    op = VariableCoefficientAdvectionOperator(advec_v, 0, flux_type=flux)

    def gaussian_mode():
        source_width = 0.1
        sym_x = sym.nodes(2)
        return sym.exp(-np.dot(sym_x, sym_x) / source_width**2)

    def conv_test(descr, use_quad):
        logger.info("-" * 75)
        logger.info(descr)
        logger.info("-" * 75)
        eoc_rec = EOCRecorder()

        ns = [20, 25]
        for n in ns:
            mesh = generate_regular_rect_mesh(
                a=(-0.5,)*dims,
                b=(0.5,)*dims,
                n=(n,)*dims,
                order=order)

            if use_quad:
                quad_tag_to_group_factory = {
                    "product": QuadratureSimplexGroupFactory(order=4*order)
                    }
            else:
                quad_tag_to_group_factory = {"product": None}

            discr = DGDiscretizationWithBoundaries(actx, mesh, order=order,
                    quad_tag_to_group_factory=quad_tag_to_group_factory)

            bound_op = bind(discr, op.sym_operator())
            fields = bind(discr, gaussian_mode())(actx, t=0)
            norm = bind(discr, sym.norm(2, sym.var("u")))

            esc = bound_op(u=fields)
            total_error = norm(u=esc)
            eoc_rec.add_data_point(1.0/n, total_error)

        logger.info("\n%s", eoc_rec.pretty_print(
            abscissa_label="h",
            error_label="L2 Error"))

        return eoc_rec.order_estimate(), np.array([x[1] for x in eoc_rec.history])

    eoc, errs = conv_test("no quadrature", False)
    q_eoc, q_errs = conv_test("with quadrature", True)

    assert q_eoc > eoc
    assert (q_errs < errs).all()
    assert q_eoc > order


def test_op_collector_order_determinism():
    class TestOperator(sym.Operator):

        def __init__(self):
            sym.Operator.__init__(self, sym.DD_VOLUME, sym.DD_VOLUME)

        mapper_method = "map_test_operator"

    from grudge.symbolic.mappers import BoundOperatorCollector

    class TestBoundOperatorCollector(BoundOperatorCollector):

        def map_test_operator(self, expr):
            return self.map_operator(expr)

    v0 = sym.var("v0")
    ob0 = sym.OperatorBinding(TestOperator(), v0)

    v1 = sym.var("v1")
    ob1 = sym.OperatorBinding(TestOperator(), v1)

    # The output order isn't significant, but it should always be the same.
    assert list(TestBoundOperatorCollector(TestOperator)(ob0 + ob1)) == [ob0, ob1]


def test_bessel(ctx_factory):
    cl_ctx = ctx_factory()
    queue = cl.CommandQueue(cl_ctx)
    actx = PyOpenCLArrayContext(queue)

    dims = 2

    from meshmode.mesh.generation import generate_regular_rect_mesh
    mesh = generate_regular_rect_mesh(
            a=(0.1,)*dims,
            b=(1.0,)*dims,
            n=(8,)*dims)

    discr = DGDiscretizationWithBoundaries(actx, mesh, order=3)

    nodes = sym.nodes(dims)
    r = sym.cse(sym.sqrt(nodes[0]**2 + nodes[1]**2))

    # https://dlmf.nist.gov/10.6.1
    n = 3
    bessel_zero = (
            sym.bessel_j(n+1, r)
            + sym.bessel_j(n-1, r)
            - 2*n/r * sym.bessel_j(n, r))

    z = bind(discr, sym.norm(2, bessel_zero))(actx)

    assert z < 1e-15


def test_external_call(ctx_factory):
    cl_ctx = ctx_factory()
    queue = cl.CommandQueue(cl_ctx)
    actx = PyOpenCLArrayContext(queue)

    def double(queue, x):
        return 2 * x

    from meshmode.mesh.generation import generate_regular_rect_mesh

    dims = 2

    mesh = generate_regular_rect_mesh(a=(0,) * dims, b=(1,) * dims, n=(4,) * dims)
    discr = DGDiscretizationWithBoundaries(actx, mesh, order=1)

    ones = sym.Ones(sym.DD_VOLUME)
    op = (
            ones * 3
            + sym.FunctionSymbol("double")(ones))

    from grudge.function_registry import (
            base_function_registry, register_external_function)

    freg = register_external_function(
            base_function_registry,
            "double",
            implementation=double,
            dd=sym.DD_VOLUME)

    bound_op = bind(discr, op, function_registry=freg)

    result = bound_op(actx, double=double)
    assert actx.to_numpy(flatten(result) == 5).all()


@pytest.mark.parametrize("array_type", ["scalar", "vector"])
def test_function_symbol_array(ctx_factory, array_type):
    """Test if `FunctionSymbol` distributed properly over object arrays."""

    ctx = ctx_factory()
    queue = cl.CommandQueue(ctx)
    actx = PyOpenCLArrayContext(queue)

    from meshmode.mesh.generation import generate_regular_rect_mesh
    dim = 2
    mesh = generate_regular_rect_mesh(
            a=(-0.5,)*dim, b=(0.5,)*dim,
            n=(8,)*dim, order=4)
    discr = DGDiscretizationWithBoundaries(actx, mesh, order=4)
    volume_discr = discr.discr_from_dd(sym.DD_VOLUME)
    ndofs = sum(grp.ndofs for grp in volume_discr.groups)

    import pyopencl.clrandom        # noqa: F401
    if array_type == "scalar":
        sym_x = sym.var("x")
        x = unflatten(actx, volume_discr,
                cl.clrandom.rand(queue, ndofs, dtype=np.float))
    elif array_type == "vector":
        sym_x = sym.make_sym_array("x", dim)
        x = make_obj_array([
            unflatten(actx, volume_discr,
                cl.clrandom.rand(queue, ndofs, dtype=np.float))
            for _ in range(dim)
            ])
    else:
        raise ValueError("unknown array type")

    norm = bind(discr, sym.norm(2, sym_x))(x=x)
    assert isinstance(norm, float)


<<<<<<< HEAD
@pytest.mark.parametrize("p", [2, np.inf])
def test_norm_obj_array(ctx_factory, p):
    """Test :func:`grudge.symbolic.operators.norm` for object arrays."""
=======
def test_map_if(ctx_factory):
    """Test :meth:`grudge.symbolic.execution.ExecutionMapper.map_if` handling
    of scalar conditions.
    """
>>>>>>> 99c74f95

    ctx = ctx_factory()
    queue = cl.CommandQueue(ctx)
    actx = PyOpenCLArrayContext(queue)

    from meshmode.mesh.generation import generate_regular_rect_mesh
    dim = 2
    mesh = generate_regular_rect_mesh(
            a=(-0.5,)*dim, b=(0.5,)*dim,
<<<<<<< HEAD
            n=(8,)*dim, order=1)
    discr = DGDiscretizationWithBoundaries(actx, mesh, order=4)

    w = make_obj_array([1.0, 2.0, 3.0])[:dim]

    # {{ scalar

    sym_w = sym.var("w")
    norm = bind(discr, sym.norm(p, sym_w))(actx, w=w[0])

    norm_exact = w[0]
    logger.info("norm: %.5e %.5e", norm, norm_exact)
    assert abs(norm - norm_exact) < 1.0e-14

    # }}}

    # {{{ vector

    sym_w = sym.make_sym_array("w", dim)
    norm = bind(discr, sym.norm(p, sym_w))(actx, w=w)

    norm_exact = np.sqrt(np.sum(w**2)) if p == 2 else np.max(w)
    logger.info("norm: %.5e %.5e", norm, norm_exact)
    assert abs(norm - norm_exact) < 1.0e-14

    # }}}
=======
            n=(8,)*dim, order=4)
    discr = DGDiscretizationWithBoundaries(actx, mesh, order=4)

    sym_if = sym.If(sym.Comparison(2.0, "<", 1.0e-14), 1.0, 2.0)
    bind(discr, sym_if)(actx)
>>>>>>> 99c74f95


# You can test individual routines by typing
# $ python test_grudge.py 'test_routine()'

if __name__ == "__main__":
    import sys
    if len(sys.argv) > 1:
        exec(sys.argv[1])
    else:
        from pytest import main
        main([__file__])

# vim: fdm=marker<|MERGE_RESOLUTION|>--- conflicted
+++ resolved
@@ -647,16 +647,50 @@
     assert isinstance(norm, float)
 
 
-<<<<<<< HEAD
 @pytest.mark.parametrize("p", [2, np.inf])
 def test_norm_obj_array(ctx_factory, p):
     """Test :func:`grudge.symbolic.operators.norm` for object arrays."""
-=======
+
+    ctx = ctx_factory()
+    queue = cl.CommandQueue(ctx)
+    actx = PyOpenCLArrayContext(queue)
+
+    from meshmode.mesh.generation import generate_regular_rect_mesh
+    dim = 2
+    mesh = generate_regular_rect_mesh(
+            a=(-0.5,)*dim, b=(0.5,)*dim,
+            n=(8,)*dim, order=1)
+    discr = DGDiscretizationWithBoundaries(actx, mesh, order=4)
+
+    w = make_obj_array([1.0, 2.0, 3.0])[:dim]
+
+    # {{ scalar
+
+    sym_w = sym.var("w")
+    norm = bind(discr, sym.norm(p, sym_w))(actx, w=w[0])
+
+    norm_exact = w[0]
+    logger.info("norm: %.5e %.5e", norm, norm_exact)
+    assert abs(norm - norm_exact) < 1.0e-14
+
+    # }}}
+
+    # {{{ vector
+
+    sym_w = sym.make_sym_array("w", dim)
+    norm = bind(discr, sym.norm(p, sym_w))(actx, w=w)
+
+    norm_exact = np.sqrt(np.sum(w**2)) if p == 2 else np.max(w)
+    logger.info("norm: %.5e %.5e", norm, norm_exact)
+    assert abs(norm - norm_exact) < 1.0e-14
+
+    # }}}
+
+
 def test_map_if(ctx_factory):
     """Test :meth:`grudge.symbolic.execution.ExecutionMapper.map_if` handling
     of scalar conditions.
     """
->>>>>>> 99c74f95
 
     ctx = ctx_factory()
     queue = cl.CommandQueue(ctx)
@@ -666,40 +700,11 @@
     dim = 2
     mesh = generate_regular_rect_mesh(
             a=(-0.5,)*dim, b=(0.5,)*dim,
-<<<<<<< HEAD
-            n=(8,)*dim, order=1)
-    discr = DGDiscretizationWithBoundaries(actx, mesh, order=4)
-
-    w = make_obj_array([1.0, 2.0, 3.0])[:dim]
-
-    # {{ scalar
-
-    sym_w = sym.var("w")
-    norm = bind(discr, sym.norm(p, sym_w))(actx, w=w[0])
-
-    norm_exact = w[0]
-    logger.info("norm: %.5e %.5e", norm, norm_exact)
-    assert abs(norm - norm_exact) < 1.0e-14
-
-    # }}}
-
-    # {{{ vector
-
-    sym_w = sym.make_sym_array("w", dim)
-    norm = bind(discr, sym.norm(p, sym_w))(actx, w=w)
-
-    norm_exact = np.sqrt(np.sum(w**2)) if p == 2 else np.max(w)
-    logger.info("norm: %.5e %.5e", norm, norm_exact)
-    assert abs(norm - norm_exact) < 1.0e-14
-
-    # }}}
-=======
             n=(8,)*dim, order=4)
     discr = DGDiscretizationWithBoundaries(actx, mesh, order=4)
 
     sym_if = sym.If(sym.Comparison(2.0, "<", 1.0e-14), 1.0, 2.0)
     bind(discr, sym_if)(actx)
->>>>>>> 99c74f95
 
 
 # You can test individual routines by typing
