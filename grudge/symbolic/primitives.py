--- conflicted
+++ resolved
@@ -74,7 +74,6 @@
 
 .. autoclass:: Variable
 .. autoclass:: ScalarVariable
-.. autoclass:: ExternalCall
 .. autoclass:: make_sym_array
 .. autoclass:: make_sym_mv
 
@@ -343,18 +342,6 @@
         super(ScalarVariable, self).__init__(name, DD_SCALAR)
 
 
-class ExternalCall(HasDOFDesc, ExpressionBase, pymbolic.primitives.Call):
-    """A call to a user-supplied function with a :class:`DOFDesc`.
-    """
-
-    init_arg_names = ("function", "parameters", "dd")
-
-    def __getinitargs__(self):
-        return (self.function, self.parameters, self.dd)
-
-    mapper_method = "map_external_call"
-
-
 def make_sym_array(name, shape, dd=None):
     def var_factory(name):
         return Variable(name, dd)
@@ -367,16 +354,9 @@
             make_sym_array(name, dim, var_factory))
 
 
-<<<<<<< HEAD
-class CFunction(ExpressionBase, pymbolic.primitives.Variable):
-    """A symbol representing a C-level function, to be used as the function
-    argument of :class:`pymbolic.primitives.Call`.
-    """
-=======
 class FunctionSymbol(ExpressionBase, pymbolic.primitives.Variable):
     """A symbol to be used as the function argument of
     :class:`pymbolic.primitives.Call`.
->>>>>>> 1873e91f
 
     """
 
